// Copyright (c) 2022-2025 Alex Chi Z
//
// Licensed under the Apache License, Version 2.0 (the "License");
// you may not use this file except in compliance with the License.
// You may obtain a copy of the License at
//
//     http://www.apache.org/licenses/LICENSE-2.0
//
// Unless required by applicable law or agreed to in writing, software
// distributed under the License is distributed on an "AS IS" BASIS,
// WITHOUT WARRANTIES OR CONDITIONS OF ANY KIND, either express or implied.
// See the License for the specific language governing permissions and
// limitations under the License.

#![allow(unused_variables)] // TODO(you): remove this lint after implementing this mod
#![allow(dead_code)] // TODO(you): remove this lint after implementing this mod

use crate::iterators::concat_iterator::SstConcatIterator;
use crate::{
    iterators::{
        merge_iterator::MergeIterator, two_merge_iterator::TwoMergeIterator, StorageIterator,
    },
    mem_table::MemTableIterator,
    table::SsTableIterator,
};
use anyhow::{bail, Result};
use bytes::Bytes;
use std::ops::Bound;

<<<<<<< HEAD
/// Represents the internal type for an LSM iterator. This type will be changed across the tutorial for multiple times.
type LsmIteratorInner = TwoMergeIterator<
    TwoMergeIterator<MergeIterator<MemTableIterator>, MergeIterator<SsTableIterator>>,
    MergeIterator<SstConcatIterator>,
>;
=======
/// Represents the internal type for an LSM iterator. This type will be changed across the course for multiple times.
type LsmIteratorInner = MergeIterator<MemTableIterator>;
>>>>>>> 169c8a50

pub struct LsmIterator {
    inner: LsmIteratorInner,
    end_bound: Bound<Bytes>,
    is_valid: bool,
    prev_key: Vec<u8>,
    // prev_ts: u64,
    read_ts: u64,
}

impl LsmIterator {
    pub(crate) fn new(
        iter: LsmIteratorInner,
        end_bound: Bound<Bytes>,
        read_ts: u64,
    ) -> Result<Self> {
        let mut iter = Self {
            inner: iter,
            end_bound,
            is_valid: true,
            prev_key: Vec::<u8>::new(),
            // prev_ts: TS_DEFAULT,
            read_ts,
        };
        iter.move_to_the_correct_key()?;
        Ok(iter)
    }
}

impl LsmIterator {
    fn next_inner(&mut self) -> Result<()> {
        self.prev_key = self.key().to_vec();
        self.inner.next()?;
        if !self.inner.is_valid() {
            self.is_valid = false;
            return Ok(());
        }

        match self.end_bound.as_ref() {
            Bound::Unbounded => {}
            Bound::Included(key) => {
                self.is_valid = self.key() <= key;
            }
            Bound::Excluded(key) => {
                self.is_valid = self.key() < key;
            }
        }

        Ok(())
    }
    fn move_to_the_correct_key(&mut self) -> Result<()> {
        let mut current_key = self.inner.key().key_ref().to_vec();
        // While the value is non empty keep moving if the current key is same as prev until the read_ts is same
        while self.is_valid()
            && (self.inner.value().is_empty()
                || (current_key == self.prev_key && self.inner.key().ts() <= self.read_ts))
        {
            self.prev_key = current_key.clone();
            // self.prev_ts = self.inner.key().ts();
            self.next_inner()?;
            if self.is_valid() {
                current_key = self.inner.key().key_ref().to_vec();
            }
        }

        Ok(())
    }
}

impl StorageIterator for LsmIterator {
    type KeyType<'a> = &'a [u8];

    fn is_valid(&self) -> bool {
        self.is_valid
    }

    fn key(&self) -> &[u8] {
        if self.inner.key().ts() > self.read_ts {
            return &self.prev_key[..];
        }
        self.inner.key().key_ref()
    }

    fn value(&self) -> &[u8] {
        self.inner.value()
    }

    fn next(&mut self) -> Result<()> {
        self.next_inner()?;
        self.move_to_the_correct_key()?;
        Ok(())
    }

    fn num_active_iterators(&self) -> usize {
        self.inner.num_active_iterators()
    }
}

/// A wrapper around existing iterator, will prevent users from calling `next` when the iterator is
/// invalid. If an iterator is already invalid, `next` does not do anything. If `next` returns an error,
/// `is_valid` should return false, and `next` should always return an error.
pub struct FusedIterator<I: StorageIterator> {
    iter: I,
    has_errored: bool,
}

impl<I: StorageIterator> FusedIterator<I> {
    pub fn new(iter: I) -> Self {
        Self {
            iter,
            has_errored: false,
        }
    }
}

impl<I: StorageIterator> StorageIterator for FusedIterator<I> {
    type KeyType<'a>
        = I::KeyType<'a>
    where
        Self: 'a;

    fn is_valid(&self) -> bool {
        if self.has_errored {
            return false;
        }
        self.iter.is_valid()
    }

    fn key(&self) -> Self::KeyType<'_> {
        if !self.is_valid() {
            panic!("Invalid Access to the key, iterator is expired");
        }
        return self.iter.key();
    }

    fn value(&self) -> &[u8] {
        if !self.is_valid() {
            panic!("Invalid Access to the key, iterator is expired");
        }
        return self.iter.value();
    }

    fn next(&mut self) -> Result<()> {
        if self.has_errored {
            bail!("Underlying iterator has errored");
        } else if self.is_valid() {
            if let Err(e) = self.iter.next() {
                self.has_errored = true;
                return Err(e);
            }
        }
        Ok(())
    }

    fn num_active_iterators(&self) -> usize {
        self.iter.num_active_iterators()
    }
}<|MERGE_RESOLUTION|>--- conflicted
+++ resolved
@@ -27,16 +27,12 @@
 use bytes::Bytes;
 use std::ops::Bound;
 
-<<<<<<< HEAD
 /// Represents the internal type for an LSM iterator. This type will be changed across the tutorial for multiple times.
 type LsmIteratorInner = TwoMergeIterator<
     TwoMergeIterator<MergeIterator<MemTableIterator>, MergeIterator<SsTableIterator>>,
     MergeIterator<SstConcatIterator>,
 >;
-=======
-/// Represents the internal type for an LSM iterator. This type will be changed across the course for multiple times.
-type LsmIteratorInner = MergeIterator<MemTableIterator>;
->>>>>>> 169c8a50
+
 
 pub struct LsmIterator {
     inner: LsmIteratorInner,
